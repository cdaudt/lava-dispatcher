--- conflicted
+++ resolved
@@ -110,14 +110,7 @@
                     raise InfrastructureError("%s failed" % command)
 
     def __call__(self, *args, **kwargs):
-<<<<<<< HEAD
-        action = None
-        if kwargs is not None:
-            if 'action' in kwargs:
-                action = kwargs['action']
-=======
         action = kwargs.get('action', None)
->>>>>>> a5d9ebad
         logger = action.logger if action else logging.getLogger("dispatcher")
         try:
             return self._api_select(args, action=action)
