--- conflicted
+++ resolved
@@ -102,12 +102,8 @@
         if 'prompts' in self.parameters:
             connection.prompt_str = self.parameters['prompts']
         if not connection.prompt_str:
-<<<<<<< HEAD
-            connection.prompt_str = [DEFAULT_SHELL_PROMPT]
-        self.logger.debug("Using prompt string: '%s'", connection.prompt_str)
-=======
             connection.prompt_str = [self.job.device.get_constant(
                 'default-shell-prompt')]
->>>>>>> 8f12e281
+        self.logger.debug("Using prompt string: '%s'", connection.prompt_str)
         self.set_namespace_data(action='shared', label='shared', key='connection', value=connection)
         return connection