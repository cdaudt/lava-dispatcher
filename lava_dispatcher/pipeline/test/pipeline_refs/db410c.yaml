- class: actions.deploy.lxc.LxcAction
  name: lxc-deploy
  pipeline:
  - {class: actions.deploy.lxc.LxcCreateAction, name: lxc-create-action}
  - {class: actions.boot.lxc.LxcStartAction, name: boot-lxc}
  - {class: actions.deploy.lxc.LxcAptUpdateAction, name: lxc-apt-update}
  - {class: actions.deploy.lxc.LxcAptInstallAction, name: lxc-apt-install}
  - {class: actions.boot.lxc.LxcStopAction, name: lxc-stop}
  - {class: actions.deploy.environment.DeployDeviceEnvironment, name: deploy-device-env}
  - class: actions.deploy.overlay.OverlayAction
    name: lava-overlay
    pipeline:
    - {class: actions.deploy.overlay.VlandOverlayAction, name: lava-vland-overlay}
    - {class: actions.deploy.overlay.MultinodeOverlayAction, name: lava-multinode-overlay}
    - class: actions.deploy.testdef.TestDefinitionAction
      name: test-definition
      pipeline:
      - {class: actions.deploy.testdef.GitRepoAction, name: git-repo-action}
      - {class: actions.deploy.testdef.TestOverlayAction, name: test-overlay}
      - {class: actions.deploy.testdef.TestInstallAction, name: test-install-overlay}
      - {class: actions.deploy.testdef.TestRunnerAction, name: test-runscript-overlay}
    - {class: actions.deploy.overlay.CompressOverlay, name: compress-overlay}
    - {class: actions.deploy.overlay.PersistentNFSOverlay, name: persistent-nfs-overlay}
  - {class: actions.deploy.apply_overlay.ApplyLxcOverlay, name: apply-lxc-overlay}
- class: actions.boot.lxc.BootLxcAction
  name: lxc-boot
  pipeline:
  - {class: actions.boot.lxc.LxcStartAction, name: boot-lxc}
  - {class: connections.lxc.ConnectLxc, name: connect-lxc}
  - {class: shell.ExpectShellSession, name: expect-shell-connection}
  - {class: actions.boot.environment.ExportDeviceEnvironment, name: export-device-env}
- class: actions.deploy.fastboot.FastbootAction
  name: fastboot-deploy
  pipeline:
  - {class: actions.deploy.overlay.CustomisationAction, name: customise}
  - class: actions.deploy.overlay.OverlayAction
    name: lava-overlay
    pipeline:
    - {class: actions.deploy.overlay.VlandOverlayAction, name: lava-vland-overlay}
    - {class: actions.deploy.overlay.MultinodeOverlayAction, name: lava-multinode-overlay}
    - class: actions.deploy.testdef.TestDefinitionAction
      name: test-definition
      pipeline:
      - {class: actions.deploy.testdef.GitRepoAction, name: git-repo-action}
      - {class: actions.deploy.testdef.TestOverlayAction, name: test-overlay}
      - {class: actions.deploy.testdef.TestInstallAction, name: test-install-overlay}
      - {class: actions.deploy.testdef.TestRunnerAction, name: test-runscript-overlay}
    - {class: actions.deploy.overlay.CompressOverlay, name: compress-overlay}
    - {class: actions.deploy.overlay.PersistentNFSOverlay, name: persistent-nfs-overlay}
  - {class: connections.serial.ConnectDevice, name: connect-device}
  - {class: power.PowerOn, name: power-on}
  - {class: actions.boot.WaitUSBDeviceAction, name: wait-usb-device}
  - class: actions.deploy.download.DownloaderAction
    name: download-retry
    pipeline:
<<<<<<< HEAD
    - {class: actions.deploy.download.HttpDownloadAction, name: http_download}
=======
    - {class: actions.deploy.download.HttpDownloadAction, name: http-download}
>>>>>>> a5d9ebad
  - {class: actions.deploy.environment.DeployDeviceEnvironment, name: deploy-device-env}
  - class: actions.deploy.download.DownloaderAction
    name: download-retry
    pipeline:
<<<<<<< HEAD
    - {class: actions.deploy.download.HttpDownloadAction, name: http_download}
=======
    - {class: actions.deploy.download.HttpDownloadAction, name: http-download}
>>>>>>> a5d9ebad
  - {class: actions.deploy.environment.DeployDeviceEnvironment, name: deploy-device-env}
  - class: actions.deploy.download.DownloaderAction
    name: download-retry
    pipeline:
<<<<<<< HEAD
    - {class: actions.deploy.download.HttpDownloadAction, name: http_download}
=======
    - {class: actions.deploy.download.HttpDownloadAction, name: http-download}
>>>>>>> a5d9ebad
  - {class: actions.deploy.environment.DeployDeviceEnvironment, name: deploy-device-env}
  - class: actions.deploy.download.DownloaderAction
    name: download-retry
    pipeline:
<<<<<<< HEAD
    - {class: actions.deploy.download.HttpDownloadAction, name: http_download}
=======
    - {class: actions.deploy.download.HttpDownloadAction, name: http-download}
>>>>>>> a5d9ebad
  - {class: actions.deploy.environment.DeployDeviceEnvironment, name: deploy-device-env}
  - class: actions.deploy.download.DownloaderAction
    name: download-retry
    pipeline:
<<<<<<< HEAD
    - {class: actions.deploy.download.HttpDownloadAction, name: http_download}
=======
    - {class: actions.deploy.download.HttpDownloadAction, name: http-download}
>>>>>>> a5d9ebad
  - {class: actions.deploy.environment.DeployDeviceEnvironment, name: deploy-device-env}
  - class: actions.deploy.download.DownloaderAction
    name: download-retry
    pipeline:
<<<<<<< HEAD
    - {class: actions.deploy.download.HttpDownloadAction, name: http_download}
=======
    - {class: actions.deploy.download.HttpDownloadAction, name: http-download}
>>>>>>> a5d9ebad
  - {class: actions.deploy.environment.DeployDeviceEnvironment, name: deploy-device-env}
  - class: actions.deploy.download.DownloaderAction
    name: download-retry
    pipeline:
<<<<<<< HEAD
    - {class: actions.deploy.download.HttpDownloadAction, name: http_download}
=======
    - {class: actions.deploy.download.HttpDownloadAction, name: http-download}
>>>>>>> a5d9ebad
  - {class: actions.deploy.environment.DeployDeviceEnvironment, name: deploy-device-env}
  - class: actions.deploy.download.DownloaderAction
    name: download-retry
    pipeline:
<<<<<<< HEAD
    - {class: actions.deploy.download.HttpDownloadAction, name: http_download}
=======
    - {class: actions.deploy.download.HttpDownloadAction, name: http-download}
>>>>>>> a5d9ebad
  - {class: actions.deploy.environment.DeployDeviceEnvironment, name: deploy-device-env}
  - class: actions.deploy.download.DownloaderAction
    name: download-retry
    pipeline:
<<<<<<< HEAD
    - {class: actions.deploy.download.HttpDownloadAction, name: http_download}
=======
    - {class: actions.deploy.download.HttpDownloadAction, name: http-download}
>>>>>>> a5d9ebad
  - {class: actions.deploy.environment.DeployDeviceEnvironment, name: deploy-device-env}
  - class: actions.deploy.download.DownloaderAction
    name: download-retry
    pipeline:
<<<<<<< HEAD
    - {class: actions.deploy.download.HttpDownloadAction, name: http_download}
=======
    - {class: actions.deploy.download.HttpDownloadAction, name: http-download}
>>>>>>> a5d9ebad
  - {class: actions.deploy.environment.DeployDeviceEnvironment, name: deploy-device-env}
  - {class: actions.deploy.lxc.LxcAddDeviceAction, name: lxc-add-device-action}
  - {class: actions.deploy.fastboot.FastbootFlashAction, name: fastboot-flash-action}
- class: actions.boot.fastboot.BootFastbootAction
  name: fastboot-boot
  pipeline:
  - {class: actions.boot.fastboot.FastbootBootAction, name: boot-fastboot}
  - {class: actions.boot.WaitUSBDeviceAction, name: wait-usb-device}
  - {class: actions.deploy.lxc.LxcAddDeviceAction, name: lxc-add-device-action}
  - {class: actions.boot.AutoLoginAction, name: auto-login-action}
  - {class: shell.ExpectShellSession, name: expect-shell-connection}
  - {class: actions.boot.environment.ExportDeviceEnvironment, name: export-device-env}
- class: actions.test.shell.TestShellRetry
  name: lava-test-retry
  pipeline:
  - {class: actions.test.shell.TestShellAction, name: lava-test-shell}
- class: actions.test.shell.TestShellRetry
  name: lava-test-retry
  pipeline:
  - {class: actions.test.shell.TestShellAction, name: lava-test-shell}
- class: power.FinalizeAction
  name: finalize
  pipeline:
  - {class: power.PowerOff, name: power-off}<|MERGE_RESOLUTION|>--- conflicted
+++ resolved
@@ -53,92 +53,52 @@
   - class: actions.deploy.download.DownloaderAction
     name: download-retry
     pipeline:
-<<<<<<< HEAD
-    - {class: actions.deploy.download.HttpDownloadAction, name: http_download}
-=======
     - {class: actions.deploy.download.HttpDownloadAction, name: http-download}
->>>>>>> a5d9ebad
   - {class: actions.deploy.environment.DeployDeviceEnvironment, name: deploy-device-env}
   - class: actions.deploy.download.DownloaderAction
     name: download-retry
     pipeline:
-<<<<<<< HEAD
-    - {class: actions.deploy.download.HttpDownloadAction, name: http_download}
-=======
     - {class: actions.deploy.download.HttpDownloadAction, name: http-download}
->>>>>>> a5d9ebad
   - {class: actions.deploy.environment.DeployDeviceEnvironment, name: deploy-device-env}
   - class: actions.deploy.download.DownloaderAction
     name: download-retry
     pipeline:
-<<<<<<< HEAD
-    - {class: actions.deploy.download.HttpDownloadAction, name: http_download}
-=======
     - {class: actions.deploy.download.HttpDownloadAction, name: http-download}
->>>>>>> a5d9ebad
   - {class: actions.deploy.environment.DeployDeviceEnvironment, name: deploy-device-env}
   - class: actions.deploy.download.DownloaderAction
     name: download-retry
     pipeline:
-<<<<<<< HEAD
-    - {class: actions.deploy.download.HttpDownloadAction, name: http_download}
-=======
     - {class: actions.deploy.download.HttpDownloadAction, name: http-download}
->>>>>>> a5d9ebad
   - {class: actions.deploy.environment.DeployDeviceEnvironment, name: deploy-device-env}
   - class: actions.deploy.download.DownloaderAction
     name: download-retry
     pipeline:
-<<<<<<< HEAD
-    - {class: actions.deploy.download.HttpDownloadAction, name: http_download}
-=======
     - {class: actions.deploy.download.HttpDownloadAction, name: http-download}
->>>>>>> a5d9ebad
   - {class: actions.deploy.environment.DeployDeviceEnvironment, name: deploy-device-env}
   - class: actions.deploy.download.DownloaderAction
     name: download-retry
     pipeline:
-<<<<<<< HEAD
-    - {class: actions.deploy.download.HttpDownloadAction, name: http_download}
-=======
     - {class: actions.deploy.download.HttpDownloadAction, name: http-download}
->>>>>>> a5d9ebad
   - {class: actions.deploy.environment.DeployDeviceEnvironment, name: deploy-device-env}
   - class: actions.deploy.download.DownloaderAction
     name: download-retry
     pipeline:
-<<<<<<< HEAD
-    - {class: actions.deploy.download.HttpDownloadAction, name: http_download}
-=======
     - {class: actions.deploy.download.HttpDownloadAction, name: http-download}
->>>>>>> a5d9ebad
   - {class: actions.deploy.environment.DeployDeviceEnvironment, name: deploy-device-env}
   - class: actions.deploy.download.DownloaderAction
     name: download-retry
     pipeline:
-<<<<<<< HEAD
-    - {class: actions.deploy.download.HttpDownloadAction, name: http_download}
-=======
     - {class: actions.deploy.download.HttpDownloadAction, name: http-download}
->>>>>>> a5d9ebad
   - {class: actions.deploy.environment.DeployDeviceEnvironment, name: deploy-device-env}
   - class: actions.deploy.download.DownloaderAction
     name: download-retry
     pipeline:
-<<<<<<< HEAD
-    - {class: actions.deploy.download.HttpDownloadAction, name: http_download}
-=======
     - {class: actions.deploy.download.HttpDownloadAction, name: http-download}
->>>>>>> a5d9ebad
   - {class: actions.deploy.environment.DeployDeviceEnvironment, name: deploy-device-env}
   - class: actions.deploy.download.DownloaderAction
     name: download-retry
     pipeline:
-<<<<<<< HEAD
-    - {class: actions.deploy.download.HttpDownloadAction, name: http_download}
-=======
     - {class: actions.deploy.download.HttpDownloadAction, name: http-download}
->>>>>>> a5d9ebad
   - {class: actions.deploy.environment.DeployDeviceEnvironment, name: deploy-device-env}
   - {class: actions.deploy.lxc.LxcAddDeviceAction, name: lxc-add-device-action}
   - {class: actions.deploy.fastboot.FastbootFlashAction, name: fastboot-flash-action}
