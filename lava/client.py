import pexpect
import sys
<<<<<<< HEAD
from lava.config import *
=======
import time

"""
This is an ugly hack, the uboot commands for a given board type and the board
type of a test machine need to come from the device registry.  This is an
easy way to look it up for now though, just to show the rest of the code
around it
"""
BOARDS = {
    "beagle":["mmc init",
        "setenv bootcmd 'fatload mmc 0:3 0x80000000 uImage; fatload mmc " \
        "0:3 0x81600000 uInitrd; bootm 0x80000000 0x81600000'",
        "setenv bootargs ' console=tty0 console=ttyO2,115200n8 " \
        "root=LABEL=testrootfs rootwait ro earlyprintk fixrtc nocompcache " \
        "vram=12M omapfb.debug=y omapfb.mode=dvi:1280x720MR-16@60'",
        "boot"],
    "panda":["mmc init",
        "setenv bootcmd 'fatload mmc 0:5 0x80200000 uImage; fatload mmc " \
        "0:5 0x81600000 uInitrd; bootm 0x80200000 0x81600000'",
        "setenv bootargs ' console=tty0 console=ttyO2,115200n8 " \
        "root=LABEL=testrootfs rootwait ro earlyprintk fixrtc nocompcache " \
        "vram=32M omapfb.vram=0:8M mem=463M ip=none'",
        "boot"]
}

BOARD_TYPE = {
    "panda01": "panda",
    "panda02": "panda",
    "beaglexm01": "beagle",
    "vexpress01": "vexpress",
    "vexpress02": "vexpress"
    }
>>>>>>> bfe9c7d0

class LavaClient:
    def __init__(self, hostname):
        cmd = "console %s" % hostname
        self.proc = pexpect.spawn(cmd, timeout=300, logfile=sys.stdout)
        #serial can be slow, races do funny things if you don't increase delay
        self.proc.delaybeforesend=1
        #This is temporary, eventually this should come from the db
        self.board_type = BOARD_CFG.BOARD_TYPE[hostname]
        self.target = hostname

    def in_master_shell(self):
        """ Check that we are in a shell on the master image
        """
        self.proc.sendline("")
        id = self.proc.expect(['root@master:', pexpect.TIMEOUT])
        if id == 1:
            raise OperationFailed

    def in_test_shell(self):
        """ Check that we are in a shell on the test image
        """
        self.proc.sendline("")
        id = self.proc.expect(['root@localhost:', pexpect.TIMEOUT])
        if id == 1:
            raise OperationFailed

    def boot_master_image(self):
        """ reboot the system, and check that we are in a master shell
        """
        self.soft_reboot()
        try:
            self.proc.expect("Starting kernel")
            self.in_master_shell()
        except:
            self.hard_reboot()
            try:
                self.in_master_shell()
            except:
                raise

    def boot_linaro_image(self):
        """ Reboot the system to the test image
        """
        self.soft_reboot()
        try:
            self.enter_uboot()
        except:
            self.hard_reboot()
            self.enter_uboot()
        uboot_cmds = BOARD_CFG.BOARDS_UBOOT[self.board_type]
        self.proc.sendline(uboot_cmds[0])
        for line in range(1, len(uboot_cmds)):
            self.proc.expect("#")
            self.proc.sendline(uboot_cmds[line])
        self.in_test_shell()

    def enter_uboot(self):
        self.proc.expect("Hit any key to stop autoboot")
        self.proc.sendline("")

    def soft_reboot(self):
        self.proc.sendline("reboot")

    def hard_reboot(self):
        self.proc.send("~$")
        self.proc.sendline("hardreset")

    def run_shell_command(self, cmd, response=None, timeout=-1):
        self.proc.sendline(cmd)
        if response:
            self.proc.expect(response, timeout=timeout)

    def check_network_up(self):
        self.proc.sendline("LC_ALL=C ping -W4 -c1 192.168.1.10")
        id = self.proc.expect(["1 received", "0 received"], timeout=5)
        if id == 0:
            return True
        else:
            return False

    def wait_network_up(self, timeout=60):
        now = time.time()
        while time.time() < now+timeout:
            if self.check_network_up():
                return
        raise NetworkError


class NetworkError(Exception):
    """
    This is used when a network error occurs, such as failing to bring up
    the network interface on the client
    """


class OperationFailed(Exception):
    pass
<|MERGE_RESOLUTION|>--- conflicted
+++ resolved
@@ -1,41 +1,7 @@
 import pexpect
 import sys
-<<<<<<< HEAD
+import time
 from lava.config import *
-=======
-import time
-
-"""
-This is an ugly hack, the uboot commands for a given board type and the board
-type of a test machine need to come from the device registry.  This is an
-easy way to look it up for now though, just to show the rest of the code
-around it
-"""
-BOARDS = {
-    "beagle":["mmc init",
-        "setenv bootcmd 'fatload mmc 0:3 0x80000000 uImage; fatload mmc " \
-        "0:3 0x81600000 uInitrd; bootm 0x80000000 0x81600000'",
-        "setenv bootargs ' console=tty0 console=ttyO2,115200n8 " \
-        "root=LABEL=testrootfs rootwait ro earlyprintk fixrtc nocompcache " \
-        "vram=12M omapfb.debug=y omapfb.mode=dvi:1280x720MR-16@60'",
-        "boot"],
-    "panda":["mmc init",
-        "setenv bootcmd 'fatload mmc 0:5 0x80200000 uImage; fatload mmc " \
-        "0:5 0x81600000 uInitrd; bootm 0x80200000 0x81600000'",
-        "setenv bootargs ' console=tty0 console=ttyO2,115200n8 " \
-        "root=LABEL=testrootfs rootwait ro earlyprintk fixrtc nocompcache " \
-        "vram=32M omapfb.vram=0:8M mem=463M ip=none'",
-        "boot"]
-}
-
-BOARD_TYPE = {
-    "panda01": "panda",
-    "panda02": "panda",
-    "beaglexm01": "beagle",
-    "vexpress01": "vexpress",
-    "vexpress02": "vexpress"
-    }
->>>>>>> bfe9c7d0
 
 class LavaClient:
     def __init__(self, hostname):
@@ -110,7 +76,7 @@
             self.proc.expect(response, timeout=timeout)
 
     def check_network_up(self):
-        self.proc.sendline("LC_ALL=C ping -W4 -c1 192.168.1.10")
+        self.proc.sendline("LC_ALL=C ping -W4 -c1 %s" % LAVA_SERVER_CFG.IP)
         id = self.proc.expect(["1 received", "0 received"], timeout=5)
         if id == 0:
             return True
